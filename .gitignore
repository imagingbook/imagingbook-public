--- conflicted
+++ resolved
@@ -4,9 +4,4 @@
 /.classpath
 DEPLOY
 *.iml
-<<<<<<< HEAD
-/chat-status.txt
-/*.asc
-=======
-/notes.txt
->>>>>>> 6db239c9
+/notes.txt